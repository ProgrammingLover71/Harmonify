--- conflicted
+++ resolved
@@ -17,11 +17,7 @@
 * **Easy Unpatching:** Restore methods to their original state with a simple call.
 * **Function patching:** Patch functions as easily as methods!
 * **Code Injection & Injection undo-ing:** Add you own code inside any Python function or method and revert at any time.
-<<<<<<< HEAD
-	* *Note:* Be careful with code injection. If you're a library developer and want your code to not be injectable, add a `no_inject` attribute and set it to `True`.
-=======
   * *Note:* Be careful with code injection, and *do **not** inject code coming from a source you don't trust!* If you're a library developer and want to prevent your code from being injected into, decorate your code with the `harmonify.injector_security.no_inject` decorator.
->>>>>>> 38c3b028
 
 ## Installation
 
@@ -118,8 +114,6 @@
 
 
 # Changelog
-## 1.3.0
-Improve safeguards and provide an easy API. This *does* mean that the library dev needs to have Harmonify installed, which is not ideal.
 
 ## 1.3.1
 Added the `PatchInfo` utility class and two new fucntions, `get_function_patches` and `get_method_patches`.
